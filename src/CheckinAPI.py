--- conflicted
+++ resolved
@@ -182,11 +182,7 @@
         if ADMIN_EMAIL:
             comments.append(f'@{ADMIN_EMAIL}')  # ping admin email
         comments = '\n'.join(comments)
-<<<<<<< HEAD
-        comment(comments, row)
-=======
         smartsheet_controller.create_discussion_on_row(row.sheet_id, row.id, comments)
->>>>>>> 7a18af35
     msg = f'24 hour pre-call complete for {form.work_market_num}'
     logger.info(msg)
     return msg
